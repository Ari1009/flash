--- conflicted
+++ resolved
@@ -22,17 +22,10 @@
 	github.com/mitchellh/mapstructure v1.5.0 // indirect
 	go.opentelemetry.io/otel/metric v1.28.0 // indirect
 	go.opentelemetry.io/otel/trace v1.28.0 // indirect
-<<<<<<< HEAD
-	golang.org/x/crypto v0.35.0 // indirect
-	golang.org/x/net v0.21.0 // indirect
-	golang.org/x/sys v0.30.0 // indirect
-	golang.org/x/text v0.22.0 // indirect
-=======
 	golang.org/x/crypto v0.36.0 // indirect
 	golang.org/x/net v0.38.0 // indirect
 	golang.org/x/sys v0.31.0 // indirect
 	golang.org/x/text v0.23.0 // indirect
->>>>>>> b27c6227
 )
 
 replace github.com/goflash/flash => ../../